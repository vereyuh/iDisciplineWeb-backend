--- conflicted
+++ resolved
@@ -16,6 +16,7 @@
 const xlsx = require('xlsx');
 // Node.js 18+ has built-in fetch support
 const fetch = require('node-fetch');
+const fetch = require('node-fetch');
 
 // Load environment variables
 dotenv.config();
@@ -53,13 +54,10 @@
 const EXPO_ACCESS_TOKEN = process.env.EXPO_ACCESS_TOKEN;
 const EXPO_URL = 'https://exp.host/--/api/v2/push/send';
 
-<<<<<<< HEAD
 // SendGrid sender defaults (support both FROM_NAME and SENDER_NAME)
 const SENDGRID_FROM_EMAIL = process.env.SENDGRID_FROM_EMAIL || 'balduezaraven@gmail.com';
 const SENDGRID_FROM_NAME = process.env.SENDGRID_FROM_NAME || process.env.SENDGRID_SENDER_NAME || 'iDiscipline';
 
-=======
->>>>>>> 423c9443
 // Function to send SMS via Semaphore
 async function sendSMS(phoneNumber, message) {
   try {
@@ -110,13 +108,7 @@
   }
 }
 
-<<<<<<< HEAD
 // Function to send Expo push notifications
-=======
-// ===== PUSH NOTIFICATION FUNCTIONS =====
-
-// Function to send push notifications via Expo
->>>>>>> 423c9443
 async function sendExpoPush(messages) {
   try {
     if (!EXPO_ACCESS_TOKEN) {
@@ -124,29 +116,17 @@
       return { success: false, error: 'Push notification service not configured. Missing Expo access token.' };
     }
 
-<<<<<<< HEAD
     console.log('📱 Sending push notification to Expo:', messages.length, 'messages');
-=======
-    console.log('📱 Sending push notifications via Expo:', messages.length, 'messages');
->>>>>>> 423c9443
     
     const response = await fetch(EXPO_URL, {
       method: 'POST',
       headers: {
-<<<<<<< HEAD
         'Authorization': `Bearer ${EXPO_ACCESS_TOKEN}`,
         'Content-Type': 'application/json'
-=======
-        'Accept': 'application/json',
-        'Accept-encoding': 'gzip, deflate',
-        'Content-Type': 'application/json',
-        'Authorization': `Bearer ${EXPO_ACCESS_TOKEN}`
->>>>>>> 423c9443
       },
       body: JSON.stringify(messages)
     });
 
-<<<<<<< HEAD
     const text = await response.text();
     let json;
     try {
@@ -163,18 +143,6 @@
     return { success: true, data: json };
   } catch (error) {
     console.error('💥 Error sending push notification:', error);
-=======
-    const result = await response.json();
-    console.log('📊 Expo Push Response:', result);
-    
-    if (response.ok) {
-      return { success: true, data: result };
-    } else {
-      return { success: false, error: result.message || 'Failed to send push notifications' };
-    }
-  } catch (error) {
-    console.error('💥 Error sending push notifications:', error);
->>>>>>> 423c9443
     return { success: false, error: error.message };
   }
 }
@@ -205,13 +173,6 @@
     console.error('💥 Error in logPushNotification:', error);
   }
 }
-<<<<<<< HEAD
-=======
-
-// SendGrid sender defaults (support both FROM_NAME and SENDER_NAME)
-const SENDGRID_FROM_EMAIL = process.env.SENDGRID_FROM_EMAIL || 'balduezaraven@gmail.com';
-const SENDGRID_FROM_NAME = process.env.SENDGRID_FROM_NAME || process.env.SENDGRID_SENDER_NAME || 'iDiscipline';
->>>>>>> 423c9443
 
 // Anthropic setup
 const anthropic = new Anthropic({
@@ -282,7 +243,61 @@
       to: email,
       from: { email: SENDGRID_FROM_EMAIL, name: SENDGRID_FROM_NAME },
       subject: 'MIPSS Student Account Verification - Action Required',
+      subject: 'MIPSS Student Account Verification - Action Required',
       html: `
+        <!DOCTYPE html>
+        <html>
+        <head>
+          <meta charset="utf-8">
+          <meta name="viewport" content="width=device-width, initial-scale=1.0">
+          <title>MIPSS Student Account Verification</title>
+        </head>
+        <body style="margin: 0; padding: 0; font-family: Arial, sans-serif; background-color: #f5f5f5;">
+          <div style="max-width: 600px; margin: 0 auto; background-color: #ffffff;">
+            <!-- Header Image -->
+            <div style="text-align: center; padding: 0; margin: 0;">
+              <img src="${process.env.FRONTEND_URL || 'https://idisciplineweb.vercel.app'}/assets/header.png" alt="MIPSS Header" style="width: 100%; height: auto; display: block; margin: 0; padding: 0;">
+            </div>
+            
+            <!-- Main Content -->
+            <div style="padding: 40px 30px; background-color: #ffffff;">
+              <h1 style="color: #274684; font-size: 28px; font-weight: bold; margin: 0 0 20px 0; text-align: center;">Student Account Verification</h1>
+              
+              <p style="color: #333333; font-size: 16px; line-height: 1.5; margin: 0 0 20px 0;">Hello ${name},</p>
+              
+              <p style="color: #333333; font-size: 16px; line-height: 1.5; margin: 0 0 20px 0;">We received a request to verify your student account for the iDiscipline system. If you didn't make this request, you can safely ignore this email.</p>
+              
+              <div style="background-color: #f8f9fa; border: 1px solid #e9ecef; border-radius: 8px; padding: 20px; margin: 20px 0;">
+                <h3 style="color: #274684; font-size: 18px; margin: 0 0 15px 0;">Your Login Credentials:</h3>
+                <p style="color: #333333; font-size: 14px; margin: 5px 0;"><strong>Email:</strong> ${email}</p>
+                <p style="color: #333333; font-size: 14px; margin: 5px 0;"><strong>Password:</strong> ${password}</p>
+              </div>
+              
+              <div style="text-align: center; margin: 30px 0;">
+                <a href="${verificationLink}" style="background-color: #274684; color: #ffffff; padding: 15px 40px; text-decoration: none; border-radius: 5px; display: inline-block; font-weight: bold; font-size: 16px;">
+                  Verify Your Account
+                </a>
+              </div>
+              
+              <p style="color: #666666; font-size: 14px; text-align: center; margin: 20px 0;">Or copy and paste this link into your browser:</p>
+              <p style="color: #666666; font-size: 12px; word-break: break-all; background-color: #f8f9fa; padding: 10px; border-radius: 4px; margin: 10px 0;">${verificationLink}</p>
+              
+              <div style="background-color: #fff3cd; border: 1px solid #ffeaa7; border-radius: 5px; padding: 15px; margin: 20px 0;">
+                <p style="color: #856404; margin: 0; font-size: 14px;"><strong>Security Notice:</strong> This link will expire in 24 hours for your security. If you need more time, please request another verification link.</p>
+              </div>
+              
+              <p style="color: #333333; font-size: 14px; line-height: 1.5; margin: 20px 0;">If you have any questions or need assistance, please contact our support team.</p>
+              
+              <p style="color: #333333; font-size: 14px; line-height: 1.5; margin: 20px 0 0 0;">Best regards,<br>The iDiscipline Team</p>
+            </div>
+            
+            <!-- Footer Image -->
+            <div style="text-align: center; padding: 0; margin: 0;">
+              <img src="${process.env.FRONTEND_URL || 'https://idisciplineweb.vercel.app'}/assets/footer.png" alt="MIPSS Footer" style="width: 100%; height: auto; display: block; margin: 0; padding: 0;">
+            </div>
+          </div>
+        </body>
+        </html>
         <!DOCTYPE html>
         <html>
         <head>
@@ -818,7 +833,61 @@
       to: email,
       from: { email: SENDGRID_FROM_EMAIL, name: SENDGRID_FROM_NAME },
       subject: 'MIPSS New Verification Link - Action Required',
+      subject: 'MIPSS New Verification Link - Action Required',
       html: `
+        <!DOCTYPE html>
+        <html>
+        <head>
+          <meta charset="utf-8">
+          <meta name="viewport" content="width=device-width, initial-scale=1.0">
+          <title>MIPSS New Verification Link</title>
+        </head>
+        <body style="margin: 0; padding: 0; font-family: Arial, sans-serif; background-color: #f5f5f5;">
+          <div style="max-width: 600px; margin: 0 auto; background-color: #ffffff;">
+            <!-- Header Image -->
+            <div style="text-align: center; padding: 0; margin: 0;">
+              <img src="${process.env.FRONTEND_URL || 'https://idisciplineweb.vercel.app'}/assets/header.png" alt="MIPSS Header" style="width: 100%; height: auto; display: block; margin: 0; padding: 0;">
+            </div>
+            
+            <!-- Main Content -->
+            <div style="padding: 40px 30px; background-color: #ffffff;">
+              <h1 style="color: #274684; font-size: 28px; font-weight: bold; margin: 0 0 20px 0; text-align: center;">New Verification Link</h1>
+              
+              <p style="color: #333333; font-size: 16px; line-height: 1.5; margin: 0 0 20px 0;">Hello ${name},</p>
+              
+              <p style="color: #333333; font-size: 16px; line-height: 1.5; margin: 0 0 20px 0;">Your previous verification link has expired. Here are your new login credentials:</p>
+              
+              <div style="background-color: #f8f9fa; border: 1px solid #e9ecef; border-radius: 8px; padding: 20px; margin: 20px 0;">
+                <h3 style="color: #274684; font-size: 18px; margin: 0 0 15px 0;">Your Updated Login Credentials:</h3>
+                <p style="color: #333333; font-size: 14px; margin: 5px 0;"><strong>Email:</strong> ${email}</p>
+                <p style="color: #333333; font-size: 14px; margin: 5px 0;"><strong>New Password:</strong> ${newPassword}</p>
+              </div>
+              
+              <div style="text-align: center; margin: 30px 0;">
+                <a href="${verificationLink}" style="background-color: #274684; color: #ffffff; padding: 15px 40px; text-decoration: none; border-radius: 5px; display: inline-block; font-weight: bold; font-size: 16px;">
+                  Verify Your Account
+                </a>
+              </div>
+              
+              <p style="color: #666666; font-size: 14px; text-align: center; margin: 20px 0;">Or copy and paste this link into your browser:</p>
+              <p style="color: #666666; font-size: 12px; word-break: break-all; background-color: #f8f9fa; padding: 10px; border-radius: 4px; margin: 10px 0;">${verificationLink}</p>
+              
+              <div style="background-color: #fff3cd; border: 1px solid #ffeaa7; border-radius: 5px; padding: 15px; margin: 20px 0;">
+                <p style="color: #856404; margin: 0; font-size: 14px;"><strong>Security Notice:</strong> This link will expire in 24 hours for your security. If you need more time, please request another verification link.</p>
+              </div>
+              
+              <p style="color: #333333; font-size: 14px; line-height: 1.5; margin: 20px 0;">If you have any questions or need assistance, please contact our support team.</p>
+              
+              <p style="color: #333333; font-size: 14px; line-height: 1.5; margin: 20px 0 0 0;">Best regards,<br>The iDiscipline Team</p>
+            </div>
+            
+            <!-- Footer Image -->
+            <div style="text-align: center; padding: 0; margin: 0;">
+              <img src="${process.env.FRONTEND_URL || 'https://idisciplineweb.vercel.app'}/assets/footer.png" alt="MIPSS Footer" style="width: 100%; height: auto; display: block; margin: 0; padding: 0;">
+            </div>
+          </div>
+        </body>
+        </html>
         <!DOCTYPE html>
         <html>
         <head>
@@ -1817,7 +1886,62 @@
       to: email,
       from: { email: SENDGRID_FROM_EMAIL, name: SENDGRID_FROM_NAME },
       subject: 'MIPSS Admin Account Verification - Action Required',
+      subject: 'MIPSS Admin Account Verification - Action Required',
       html: `
+        <!DOCTYPE html>
+        <html>
+        <head>
+          <meta charset="utf-8">
+          <meta name="viewport" content="width=device-width, initial-scale=1.0">
+          <title>MIPSS Admin Account Verification</title>
+        </head>
+        <body style="margin: 0; padding: 0; font-family: Arial, sans-serif; background-color: #f5f5f5;">
+          <div style="max-width: 600px; margin: 0 auto; background-color: #ffffff;">
+            <!-- Header Image -->
+            <div style="text-align: center; padding: 0; margin: 0;">
+              <img src="${process.env.FRONTEND_URL || 'https://idisciplineweb.vercel.app'}/assets/header.png" alt="MIPSS Header" style="width: 100%; height: auto; display: block; margin: 0; padding: 0;">
+            </div>
+            
+            <!-- Main Content -->
+            <div style="padding: 40px 30px; background-color: #ffffff;">
+              <h1 style="color: #274684; font-size: 28px; font-weight: bold; margin: 0 0 20px 0; text-align: center;">Admin Account Verification</h1>
+              
+              <p style="color: #333333; font-size: 16px; line-height: 1.5; margin: 0 0 20px 0;">Hello ${name},</p>
+              
+              <p style="color: #333333; font-size: 16px; line-height: 1.5; margin: 0 0 20px 0;">We received a request to verify your admin account for the iDiscipline system. If you didn't make this request, you can safely ignore this email.</p>
+              
+              <div style="background-color: #f8f9fa; border: 1px solid #e9ecef; border-radius: 8px; padding: 20px; margin: 20px 0;">
+                <h3 style="color: #274684; font-size: 18px; margin: 0 0 15px 0;">Your Login Credentials:</h3>
+                <p style="color: #333333; font-size: 14px; margin: 5px 0;"><strong>Email:</strong> ${email}</p>
+                <p style="color: #333333; font-size: 14px; margin: 5px 0;"><strong>Password:</strong> ${password}</p>
+                <p style="color: #333333; font-size: 14px; margin: 5px 0;"><strong>Role:</strong> ${role || 'Admin'}</p>
+              </div>
+              
+              <div style="text-align: center; margin: 30px 0;">
+                <a href="${verificationLink}" style="background-color: #274684; color: #ffffff; padding: 15px 40px; text-decoration: none; border-radius: 5px; display: inline-block; font-weight: bold; font-size: 16px;">
+                  Verify Admin Account
+                </a>
+              </div>
+              
+              <p style="color: #666666; font-size: 14px; text-align: center; margin: 20px 0;">Or copy and paste this link into your browser:</p>
+              <p style="color: #666666; font-size: 12px; word-break: break-all; background-color: #f8f9fa; padding: 10px; border-radius: 4px; margin: 10px 0;">${verificationLink}</p>
+              
+              <div style="background-color: #fff3cd; border: 1px solid #ffeaa7; border-radius: 5px; padding: 15px; margin: 20px 0;">
+                <p style="color: #856404; margin: 0; font-size: 14px;"><strong>Security Notice:</strong> This link will expire in 24 hours for your security. If you need more time, please request another verification link.</p>
+              </div>
+              
+              <p style="color: #333333; font-size: 14px; line-height: 1.5; margin: 20px 0;">If you have any questions or need assistance, please contact our support team.</p>
+              
+              <p style="color: #333333; font-size: 14px; line-height: 1.5; margin: 20px 0 0 0;">Best regards,<br>The iDiscipline Team</p>
+            </div>
+            
+            <!-- Footer Image -->
+            <div style="text-align: center; padding: 0; margin: 0;">
+              <img src="${process.env.FRONTEND_URL || 'https://idisciplineweb.vercel.app'}/assets/footer.png" alt="MIPSS Footer" style="width: 100%; height: auto; display: block; margin: 0; padding: 0;">
+            </div>
+          </div>
+        </body>
+        </html>
         <!DOCTYPE html>
         <html>
         <head>
@@ -3029,7 +3153,55 @@
       to: email,
       from: { email: SENDGRID_FROM_EMAIL, name: SENDGRID_FROM_NAME },
       subject: 'MIPSS Password Reset - Action Required',
+      subject: 'MIPSS Password Reset - Action Required',
       html: `
+        <!DOCTYPE html>
+        <html>
+        <head>
+          <meta charset="utf-8">
+          <meta name="viewport" content="width=device-width, initial-scale=1.0">
+          <title>MIPSS Password Reset</title>
+        </head>
+        <body style="margin: 0; padding: 0; font-family: Arial, sans-serif; background-color: #f5f5f5;">
+          <div style="max-width: 600px; margin: 0 auto; background-color: #ffffff;">
+            <!-- Header Image -->
+            <div style="text-align: center; padding: 0; margin: 0;">
+              <img src="${process.env.FRONTEND_URL || 'https://idisciplineweb.vercel.app'}/assets/header.png" alt="MIPSS Header" style="width: 100%; height: auto; display: block; margin: 0; padding: 0;">
+            </div>
+            
+            <!-- Main Content -->
+            <div style="padding: 40px 30px; background-color: #ffffff;">
+              <h1 style="color: #274684; font-size: 28px; font-weight: bold; margin: 0 0 20px 0; text-align: center;">Password Reset Request</h1>
+              
+              <p style="color: #333333; font-size: 16px; line-height: 1.5; margin: 0 0 20px 0;">Hello ${userData.firstname} ${userData.lastname},</p>
+              
+              <p style="color: #333333; font-size: 16px; line-height: 1.5; margin: 0 0 20px 0;">We received a request to reset your password for your iDiscipline account. If you didn't make this request, you can safely ignore this email.</p>
+              
+              <div style="text-align: center; margin: 30px 0;">
+                <a href="${resetLink}" style="background-color: #274684; color: #ffffff; padding: 15px 40px; text-decoration: none; border-radius: 5px; display: inline-block; font-weight: bold; font-size: 16px;">
+                  Reset Your Password
+                </a>
+              </div>
+              
+              <p style="color: #666666; font-size: 14px; text-align: center; margin: 20px 0;">Or copy and paste this link into your browser:</p>
+              <p style="color: #666666; font-size: 12px; word-break: break-all; background-color: #f8f9fa; padding: 10px; border-radius: 4px; margin: 10px 0;">${resetLink}</p>
+              
+              <div style="background-color: #fff3cd; border: 1px solid #ffeaa7; border-radius: 5px; padding: 15px; margin: 20px 0;">
+                <p style="color: #856404; margin: 0; font-size: 14px;"><strong>Security Notice:</strong> This link will expire in 1 hour for your security. If you need more time, please request another password reset.</p>
+              </div>
+              
+              <p style="color: #333333; font-size: 14px; line-height: 1.5; margin: 20px 0;">If you have any questions or need assistance, please contact our support team.</p>
+              
+              <p style="color: #333333; font-size: 14px; line-height: 1.5; margin: 20px 0 0 0;">Best regards,<br>The iDiscipline Team</p>
+            </div>
+            
+            <!-- Footer Image -->
+            <div style="text-align: center; padding: 0; margin: 0;">
+              <img src="${process.env.FRONTEND_URL || 'https://idisciplineweb.vercel.app'}/assets/footer.png" alt="MIPSS Footer" style="width: 100%; height: auto; display: block; margin: 0; padding: 0;">
+            </div>
+          </div>
+        </body>
+        </html>
         <!DOCTYPE html>
         <html>
         <head>
